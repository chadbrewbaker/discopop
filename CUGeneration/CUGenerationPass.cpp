--- conflicted
+++ resolved
@@ -833,12 +833,6 @@
             basicBlockName = bb->getName();
             if (lid > 0)
             {
-<<<<<<< HEAD
-                cu->instructionsLineNumbers.insert(lid);
-                cu->instructionsCount++;
-            }
-            if (isa<StoreInst>(instruction))
-=======
                 cu-> instructionsLineNumbers.insert(lid);
                 cu-> instructionsCount++;
                 // find return instructions
@@ -862,7 +856,6 @@
                 }
             //}
             if(isa < StoreInst >(instruction))
->>>>>>> 206abb98
             {
 
                 // get size of data written into memory by this store instruction
@@ -958,17 +951,11 @@
         //check for call instructions in current basic block
         for (BasicBlock::iterator instruction = (*bb)->begin(); instruction != (*bb)->end(); ++instruction)
         {
-<<<<<<< HEAD
-            if (dyn_cast<DbgDeclareInst>(instruction) || dyn_cast<DbgValueInst>(instruction))
-                continue;
-            if (isa<CallInst>(instruction))
-=======
             //Mohammad 6.7.2020: Don't create nodes for library functions (c++/llvm).
             int32_t lid = getLID(&*instruction, fileID);
             if(lid > 0){
 
             if (isa < CallInst >(instruction))
->>>>>>> 206abb98
             {
 
                 Function *f = (cast<CallInst>(instruction))->getCalledFunction();
@@ -1231,13 +1218,9 @@
 bool CUGeneration::runOnFunction(Function &F)
 {
     StringRef funcName = F.getName();
-<<<<<<< HEAD
-    // Avoid functions we don't want to instrument
-    if (funcName.find("llvm.dbg") != string::npos) // llvm debug calls
-=======
+
     // Avoid functions we don't want to analyze
     if (funcName.find("llvm.") != string::npos)    // llvm debug calls
->>>>>>> 206abb98
     {
         return false;
     }
@@ -1275,9 +1258,6 @@
     //Get list of arguments for this function and store them in root.
     // NOTE: changed the way we get the arguments
     // for (Function::ArgumentListType::iterator it = F.getArgumentList().begin(); it != F.getArgumentList().end(); it++) {
-<<<<<<< HEAD
-    for (Function::arg_iterator it = F.arg_begin(); it != F.arg_end(); it++)
-=======
 
     BasicBlock *BB = &F.getEntryBlock();
     auto BI = BB->begin();
@@ -1289,7 +1269,6 @@
     }
 
     for ( Function::arg_iterator it = F.arg_begin(); it != F.arg_end(); it++)
->>>>>>> 206abb98
     {
 
         string type_str;
