--- conflicted
+++ resolved
@@ -52,10 +52,7 @@
 #include "llvm/Analysis/CallGraph.h"
 #include <llvm/IR/DebugLoc.h>
 #include <llvm/IR/DebugInfoMetadata.h>
-<<<<<<< HEAD
-=======
 #include "llvm/Analysis/TargetLibraryInfo.h"
->>>>>>> b08ca6cd
 
 #include "DPUtils.h"
 
@@ -84,10 +81,6 @@
         string type;
         string defLine;
         string isArray;
-<<<<<<< HEAD
-        string scope;
-=======
->>>>>>> b08ca6cd
 
         Variable_struct(const Variable_struct &other) : name(other.name), type(other.type), defLine(other.defLine)
         {
@@ -252,14 +245,7 @@
 
 
 /*****************************   DiscoPoP Functions  ***********************************/
-<<<<<<< HEAD
-string CUGeneration::determineVariableDefLine(Instruction *I)
-{
-    string varName = determineVariableName(&*I);
-
-    Function *F = I->getFunction();
-
-=======
+
 string CUGeneration::determineVariableDefLine(Instruction *I){
     string varDefLine = "LineNotFound";
 
@@ -272,27 +258,11 @@
     }
 
     Function *F = I->getFunction();
->>>>>>> b08ca6cd
     for (Function::iterator FI = F->begin(), FE = F->end(); FI != FE; ++FI)
     {
         BasicBlock &BB = *FI;
         for (BasicBlock::iterator BI = BB.begin(), E = BB.end(); BI != E; ++BI)
         {
-<<<<<<< HEAD
-            if (DbgDeclareInst *DI = dyn_cast<DbgDeclareInst>(BI))
-            {
-                if (auto *N = dyn_cast<MDNode>(DI->getVariable()))
-                {
-                    if (auto *DV = dyn_cast<DILocalVariable>(N))
-                    {
-                        if (DV->getName() == varName)
-                            return to_string(DV->getLine());
-                    }
-                }
-            }
-        }
-    }
-=======
             if (DbgDeclareInst *DI = dyn_cast<DbgDeclareInst>(BI)){
                 if(auto *N = dyn_cast<MDNode>(DI->getVariable())){
                     if(auto *DV = dyn_cast<DILocalVariable>(N)){
@@ -305,8 +275,8 @@
             }
         }
     }
+
     return varDefLine;
->>>>>>> b08ca6cd
 }
 
 string CUGeneration::determineVariableType(Instruction *I)
@@ -648,28 +618,17 @@
             for (auto lvi : cu->localVariableNames)
             {
                 *outCUs << "\t\t\t<local type=\"" << xmlEscape(lvi.type) << "\""
-<<<<<<< HEAD
                         << " defLine=\"" << xmlEscape(lvi.defLine) << "\">"
                         << xmlEscape(lvi.name) << "</local>" << endl;
-=======
-                << " defLine=\"" << xmlEscape(lvi.defLine) << "\">"
-                << xmlEscape(lvi.name) << "</local>" << endl;
->>>>>>> b08ca6cd
             }
             *outCUs << "\t\t</localVariables>" << endl;
 
             *outCUs << "\t\t<globalVariables>" << endl;
             for (auto gvi : cu->globalVariableNames)
             {
-<<<<<<< HEAD
                 *outCUs << "\t\t\t<global type=\"" << xmlEscape(gvi.type) << "\""
                         << " defLine=\"" << xmlEscape(gvi.defLine) << "\">"
                         << xmlEscape(gvi.name) << "</global>" << endl;
-=======
-                *outCUs << "\t\t\t<global type=\"" << xmlEscape(gvi.type) << "\"" 
-                << " defLine=\"" << xmlEscape(gvi.defLine) << "\">"
-                << xmlEscape(gvi.name) << "</global>" << endl;
->>>>>>> b08ca6cd
             }
             *outCUs << "\t\t</globalVariables>" << endl;
 
@@ -863,11 +822,6 @@
                 //varName = refineVarName(determineVariableName(instruction));
                 varName = determineVariableName(&*instruction);
                 varType = determineVariableType(&*instruction);
-<<<<<<< HEAD
-
-=======
-    
->>>>>>> b08ca6cd
                 // if(globalVariablesSet.count(varName) || programGlobalVariablesSet.count(varName))
                 {
                     suspiciousVariables.insert(varName);
@@ -1002,19 +956,7 @@
                         string type_str;
                         raw_string_ostream rso(type_str);
                         (it->getType())->print(rso);
-<<<<<<< HEAD
-
-                        string line = "";
-                        if (f->getSubprogram())
-                        {
-                            if (f->getSubprogram()->getLine())
-                                line = to_string(f->getSubprogram()->getLine());
-                        }
-                        Variable v(string(it->getName()), rso.str(), line);
-
-=======
                         Variable v(string(it->getName()), rso.str(), lid);
->>>>>>> b08ca6cd
                         n->argumentsList.push_back(v);
                     }
                 }
@@ -1077,10 +1019,6 @@
         auto bbCU = BBIDToCUIDsMap[bb->getName()].begin();
         for (BasicBlock::iterator instruction = (*bb)->begin(); instruction != (*bb)->end(); ++instruction)
         {
-<<<<<<< HEAD
-            // errs() << varDefLine << "\n";
-=======
->>>>>>> b08ca6cd
             if (isa<LoadInst>(instruction) || isa<StoreInst>(instruction))
             {
                 // NOTE: changed 'instruction' to '&*instruction'
@@ -1294,18 +1232,8 @@
         string type_str;
         raw_string_ostream rso(type_str);
         (it->getType())->print(rso);
-<<<<<<< HEAD
-=======
+
         Variable v(it->getName(), rso.str(), to_string(fileID) + ":" + lid);
->>>>>>> b08ca6cd
-
-        string line = "";
-        if (F.getSubprogram())
-        {
-            if (F.getSubprogram()->getLine())
-                line = to_string(F.getSubprogram()->getLine());
-        }
-        Variable v(it->getName(), rso.str(), line);
         root->argumentsList.push_back(v);
     }
     /********************* End of initialize root values ***************************/
