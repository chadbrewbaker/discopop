# This file is part of the DiscoPoP software (http://www.discopop.tu-darmstadt.de)
#
# Copyright (c) 2020, Technische Universitaet Darmstadt, Germany
#
# This software may be modified and distributed under the terms of
# the 3-Clause BSD License.  See the LICENSE file in the package base
# directory for details.


from typing import List

<<<<<<< HEAD
from graph_tool import Vertex

from .PatternInfo import PatternInfo
from ..PETGraphX import PETGraphX, NodeType, CUNode, EdgeType, DepType
from ..utils import correlation_coefficient, classify_task_vars
=======
from PETGraphX import PETGraphX, NodeType, CUNode, EdgeType, DepType
from pattern_detectors.PatternInfo import PatternInfo
from utils import correlation_coefficient, classify_task_vars
>>>>>>> ea9ee406

__pipeline_threshold = 0.9


class PipelineStage(object):
    def __init__(self, pet: PETGraphX, node: CUNode, in_dep, out_dep):
        self.node = node.id
        self.startsAtLine = node.start_position()
        self.endsAtLine = node.end_position()

        fp, p, s, in_deps, out_deps, in_out_deps, r = classify_task_vars(pet, node, "Pipeline", in_dep, out_dep)

        self.first_private = fp
        self.private = p
        self.shared = s
        self.reduction = r
        self.in_deps = in_deps
        self.out_deps = out_deps
        self.in_out_deps = in_out_deps

    def __str__(self):
        return f'\tNode: {self.node}\n' \
               f'\tStart line: {self.startsAtLine}\n' \
               f'\tEnd line: {self.endsAtLine}\n' \
               f'\tpragma: "#pragma omp task"\n' \
               f'\tfirst private: {[v.name for v in self.first_private]}\n' \
               f'\tprivate: {[v.name for v in self.private]}\n' \
               f'\tshared: {[v.name for v in self.shared]}\n' \
               f'\treduction: {[v for v in self.reduction]}\n' \
               f'\tInDeps: {[v.name for v in self.in_deps]}\n' \
               f'\tOutDeps: {[v.name for v in self.out_deps]}\n' \
               f'\tInOutDeps: {[v.name for v in self.in_out_deps]}'


class PipelineInfo(PatternInfo):
    """Class, that contains pipeline detection result
    """
    coefficient: float

    def __init__(self, pet: PETGraphX, node: CUNode):
        """
        :param pet: PET graph
        :param node: node, where pipeline was detected
        """
        PatternInfo.__init__(self, node)
        self._pet = pet
        self.coefficient = round(node.pipeline, 3)

        children_start_lines = [v.start_position() for v in pet.subtree_of_type(node, NodeType.LOOP)]

        self._stages = [pet.node_at(t) for s, t, d in pet.out_edges(node.id, EdgeType.CHILD)
                        if is_pipeline_subnode(node, pet.node_at(t), children_start_lines)]

        self.stages = [self.__output_stage(s) for s in self._stages]

    def __in_dep(self, node: CUNode):
        raw = []
        for n in self._pet.subtree_of_type(node, NodeType.CU):
            raw.extend((s, t, d) for s, t, d in self._pet.out_edges(n.id, EdgeType.DATA) if d.dtype == DepType.RAW)

        nodes_before = [node]
        for i in range(self._stages.index(node)):
            nodes_before.extend(self._pet.subtree_of_type(self._stages[i], NodeType.CU))
        nodes_before = [n.id for n in nodes_before]

        return [dep for dep in raw if dep[1] in nodes_before]

    def __out_dep(self, node: CUNode):
        raw = []
        for n in self._pet.subtree_of_type(node, NodeType.CU):
            raw.extend((s, t, d) for s, t, d in self._pet.in_edges(n.id, EdgeType.DATA) if d.dtype == DepType.RAW)

        nodes_after = [node]
        for i in range(self._stages.index(node) + 1, len(self._stages)):
            nodes_after.extend(self._pet.subtree_of_type(self._stages[i], NodeType.CU))
        nodes_after = [n.id for n in nodes_after]

        return [dep for dep in raw if dep[0] in nodes_after]

    def __output_stage(self, node: CUNode) -> PipelineStage:
        in_d = self.__in_dep(node)
        out_d = self.__out_dep(node)

        return PipelineStage(self._pet, node, in_d, out_d)

    def __str__(self):
        s = "\n\n".join([str(s) for s in self.stages])
        return f'Pipeline at: {self.node_id}\n' \
               f'Coefficient: {round(self.coefficient, 3)}\n' \
               f'Start line: {self.start_line}\n' \
               f'End line: {self.end_line}\n' \
               f'Stages:\n{s}'


def is_pipeline_subnode(root: CUNode, current: CUNode, children_start_lines: List[str]) -> bool:
    """Checks if node is a valid subnode for pipeline

    :param root: root node
    :param current: current node
    :param children_start_lines: start lines of children loops
    :return: true if valid
    """
    r_start = root.start_position()
    r_end = root.end_position()
    c_start = current.start_position()
    c_end = current.end_position()
    return not (c_start == r_start and c_end == r_start
                or c_start == r_end and c_end == r_end
                or c_start == c_end and c_start in children_start_lines)


def run_detection(pet: PETGraphX) -> List[PipelineInfo]:
    """Search for pipeline pattern on all the loops in the graph

    :param pet: PET graph
    :return: List of detected pattern info
    """
    result = []
    for node in pet.all_nodes(NodeType.LOOP):
        node.pipeline = __detect_pipeline(pet, node)
        if node.pipeline > __pipeline_threshold:
            result.append(PipelineInfo(pet, node))

    return result


def __detect_pipeline(pet: PETGraphX, root: CUNode) -> float:
    """Calculate pipeline value for node

    :param pet: PET graph
    :param root: current node
    :return: Pipeline scalar value
    """

    children_start_lines = [v.start_position() for v in pet.subtree_of_type(root, NodeType.LOOP)]

    loop_subnodes = [pet.node_at(t) for s, t, d in pet.out_edges(root.id, EdgeType.CHILD)
                     if is_pipeline_subnode(root, pet.node_at(t), children_start_lines)]

    # No chain of stages found
    if len(loop_subnodes) < 2:
        return 0

    graph_vector = []
    for i in range(0, len(loop_subnodes) - 1):
        graph_vector.append(1 if pet.depends_ignore_readonly(loop_subnodes[i + 1], loop_subnodes[i], root) else 0)

    pipeline_vector = []
    for i in range(0, len(loop_subnodes) - 1):
        pipeline_vector.append(1)

    min_weight = 1
    for i in range(0, len(loop_subnodes) - 1):
        for j in range(i + 1, len(loop_subnodes)):
            if pet.depends_ignore_readonly(loop_subnodes[i], loop_subnodes[j], root):
                # TODO whose corresponding entry in the graph matrix is nonzero?
                node_weight = 1 - (j - i) / (len(loop_subnodes) - 1)
                if min_weight > node_weight > 0:
                    min_weight = node_weight

    if min_weight == 1:
        graph_vector.append(0)
        pipeline_vector.append(0)
    else:
        graph_vector.append(1)
        pipeline_vector.append(min_weight)

    return correlation_coefficient(graph_vector, pipeline_vector)<|MERGE_RESOLUTION|>--- conflicted
+++ resolved
@@ -9,17 +9,9 @@
 
 from typing import List
 
-<<<<<<< HEAD
-from graph_tool import Vertex
-
 from .PatternInfo import PatternInfo
 from ..PETGraphX import PETGraphX, NodeType, CUNode, EdgeType, DepType
 from ..utils import correlation_coefficient, classify_task_vars
-=======
-from PETGraphX import PETGraphX, NodeType, CUNode, EdgeType, DepType
-from pattern_detectors.PatternInfo import PatternInfo
-from utils import correlation_coefficient, classify_task_vars
->>>>>>> ea9ee406
 
 __pipeline_threshold = 0.9
 
