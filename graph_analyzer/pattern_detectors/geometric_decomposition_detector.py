# This file is part of the DiscoPoP software (http://www.discopop.tu-darmstadt.de)
#
# Copyright (c) 2020, Technische Universitaet Darmstadt, Germany
#
# This software may be modified and distributed under the terms of
# the 3-Clause BSD License.  See the LICENSE file in the package base
# directory for details.


import math
from typing import Dict, List

from PETGraphX import PETGraphX, NodeType, CuNode, EdgeType
from pattern_detectors.PatternInfo import PatternInfo
from utils import classify_task_vars, get_child_loops
from variable import Variable

__loop_iterations: Dict[str, int] = {}


class GDInfo(PatternInfo):
    """Class, that contains geometric decomposition detection result
    """

    def __init__(self, pet: PETGraphX, node: CuNode, min_iter: int):
        """
        :param pet: PET graph
        :param node: node, where geometric decomposition was detected
        """
        PatternInfo.__init__(self, node)

        self.do_all_children, self.reduction_children = get_child_loops(pet, node)

        self.min_iter_number = min_iter
        mi_sqrt = math.sqrt(min_iter)
        wl = math.sqrt(self.workload)
        nt = 1.1 * mi_sqrt + 0.0002 * wl - 0.0000002 * mi_sqrt * wl - 10

        if nt >= 1000:
            self.num_tasks = math.floor(nt / 100) * 100
        elif nt >= 100:
            self.num_tasks = math.floor(nt / 10) * 10
        elif nt < 0:
            self.num_tasks = 2
        else:
            self.num_tasks = math.floor(nt)

        self.pragma = "for (i = 0; i < num-tasks; i++) #pragma omp task"
        lp = []
        fp, p, s, in_dep, out_dep, in_out_dep, r = classify_task_vars(pet, node, "GeometricDecomposition", [], [])
        fp.append(Variable('int', 'i'))

        self.first_private = fp
        self.private = p
        self.last_private = lp
        self.shared = s
        self.reduction = r

    def __str__(self):
        return f'Geometric decomposition at: {self.node_id}\n' \
               f'Start line: {self.start_line}\n' \
               f'End line: {self.end_line}\n' \
               f'Type: Geometric Decomposition Pattern\n' \
               f'Do-All loops: {[n.id for n in self.do_all_children]}\n' \
               f'Reduction loops: {[n.id for n in self.reduction_children]}\n' \
               f'\tNumber of tasks: {self.num_tasks}\n' \
               f'\tChunk limits: {self.min_iter_number}\n' \
               f'\tpragma: {self.pragma}]\n' \
               f'\tprivate: {[v.name for v in self.private]}\n' \
               f'\tshared: {[v.name for v in self.shared]}\n' \
               f'\tfirst private: {[v.name for v in self.first_private]}\n' \
               f'\treduction: {[v for v in self.reduction]}\n' \
               f'\tlast private: {[v.name for v in self.last_private]}'


def run_detection(pet: PETGraphX) -> List[GDInfo]:
    """Detects geometric decomposition

    :param pet: PET graph
    :return: List of detected pattern info
    """
    result = []
    for node in pet.all_nodes(NodeType.FUNC):
        if __detect_geometric_decomposition(pet, node):
            node.geometric_decomposition = True
            test, min_iter = __test_chunk_limit(pet, node)
            if test:
                result.append(GDInfo(pet, node, min_iter))
                # result.append(node.id)

    return result


def __test_chunk_limit(pet: PETGraphX, node: CuNode) -> (bool, int):
    """Tests, whether or not the node has inner loops with and none of them have 0 iterations

    :param pet: PET graph
    :param node: the node
    :return: true if node satisfies condition, min iteration number
    """
    min_iterations_count = math.inf
    inner_loop_iter = {}

    children = pet.direct_children_of_type(node, NodeType.LOOP)

    for func_child in pet.direct_children_of_type(node, NodeType.FUNC):
        children.extend(pet.direct_children_of_type(func_child, NodeType.LOOP))

    for child in children:
        inner_loop_iter[child.start_position()] = __iterations_count(pet, child)

    for k, v in inner_loop_iter.items():
        min_iterations_count = min(min_iterations_count, v)
    return inner_loop_iter and min_iterations_count > 0, min_iterations_count


def __iterations_count(pet: PETGraphX, node: CuNode) -> int:
    """Counts the iterations in the specified node

    :param pet: PET graph
    :param node: the loop node
    :return: number of iterations
    """
    if not (node in __loop_iterations):
        loop_iter = node.loop_iterations
        parent_iter = __get_parent_iterations(pet, node)

        if loop_iter < parent_iter:
            __loop_iterations[node.id] = loop_iter
        elif loop_iter <= 0 or parent_iter <= 0:
            __loop_iterations[node.id] = 0
        else:
            __loop_iterations[node.id] = loop_iter // parent_iter

    return __loop_iterations[node.id]


def __get_parent_iterations(pet: PETGraphX, node: CuNode) -> int:
    """Calculates the number of iterations in parent of loop

    :param pet: PET graph
    :param node: current node
    :return: number of iterations
    """
    parent = pet.in_edges(node.id, EdgeType.CHILD)

    max_iter = 1
    while parent:
        node = pet.node_at(parent[0][0])
        if node.type == NodeType.LOOP:
            max_iter = max(1, node.loop_iterations)
            break
<<<<<<< HEAD
        parent = pet.in_edges(node.id, EdgeType.CHILD)
=======
        parent = [e.source() for e in node.in_edges() if pet.graph.ep.type[e] == 'child' and node not in [tmp_e.target() for tmp_e in e.source().out_edges()]]
>>>>>>> 07da5a04

    return max_iter


def __detect_geometric_decomposition(pet: PETGraphX, root: CuNode) -> bool:
    """Detects geometric decomposition pattern

    :param pet: PET graph
    :param root: root node
    :return: true if GD pattern was discovered
    """
    for child in pet.subtree_of_type(root, NodeType.LOOP):
        if not (child.reduction or child.do_all):
            return False

    for child in pet.direct_children_of_type(root, NodeType.FUNC):
        for child2 in pet.direct_children_of_type(child, NodeType.LOOP):
            if not (child2.reduction or child2.do_all):
                return False

    return True<|MERGE_RESOLUTION|>--- conflicted
+++ resolved
@@ -150,11 +150,8 @@
         if node.type == NodeType.LOOP:
             max_iter = max(1, node.loop_iterations)
             break
-<<<<<<< HEAD
         parent = pet.in_edges(node.id, EdgeType.CHILD)
-=======
-        parent = [e.source() for e in node.in_edges() if pet.graph.ep.type[e] == 'child' and node not in [tmp_e.target() for tmp_e in e.source().out_edges()]]
->>>>>>> 07da5a04
+        # TODO parent = [e.source() for e in node.in_edges() if pet.graph.ep.type[e] == 'child' and node not in [tmp_e.target() for tmp_e in e.source().out_edges()]]
 
     return max_iter
 
