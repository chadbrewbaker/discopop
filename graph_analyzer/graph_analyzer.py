# This file is part of the DiscoPoP software (http://www.discopop.tu-darmstadt.de)
#
# Copyright (c) 2020, Technische Universitaet Darmstadt, Germany
#
# This software may be modified and distributed under the terms of
# the 3-Clause BSD License.  See the LICENSE file in the package base
# directory for details.

"""Discopop analyzer

Usage:
    graph_analyzer.py [--path <path>] [--cu-xml <cuxml>] [--dep-file <depfile>] [--plugins <plugs>] \
[--loop-counter <loopcount>] [--reduction <reduction>] [--json <json_out>] [--fmap <fmap>]

Options:
    --path=<path>               Directory with input data [default: ./]
    --cu-xml=<cuxml>            CU node xml file [default: Data.xml]
    --dep-file=<depfile>        Dependencies text file [default: dp_run_dep.txt]
    --loop-counter=<loopcount>  Loop counter data [default: loop_counter_output.txt]
    --reduction=<reduction>     Reduction variables file [default: reduction.txt]
    --fmap=<fmap>               File mapping [default: FileMapping.txt]
    --json=<json_out>           Json output
    --plugins=<plugs>           Plugins to execute
    -h --help                   Show this screen
    -v --version                Show version
"""
import json
import os
import sys
import time

from docopt import docopt
from pluginbase import PluginBase
from schema import Schema, Use, SchemaError

from PETGraphX import PETGraphX
from json_serializer import PatternInfoSerializer
from parser import parse_inputs
from pattern_detection import DetectionResult, PatternDetectorX

docopt_schema = Schema({
    '--path': Use(str),
    '--cu-xml': Use(str),
    '--dep-file': Use(str),
    '--loop-counter': Use(str),
    '--reduction': Use(str),
    '--fmap': Use(str),
    '--plugins': Use(str),
    '--json': Use(str),
})


def get_path(base_path: str, file_name: str) -> str:
    """Combines path and filename if it is not absolute

    :param base_path: path
    :param file_name: file name
    :return: path to file
    """
    return file_name if os.path.isabs(file_name) else os.path.join(base_path, file_name)


if __name__ == "__main__":
    arguments = docopt(__doc__, version='DiscoPoP analyzer 0.1')

    try:
        arguments = docopt_schema.validate(arguments)
    except SchemaError as e:
        exit(e)

    path = arguments['--path']
    # path = './../../test_data/atax'
    # path = './../../test_data/temp'
    # path = './../../test_data/reduction'

    cu_xml = get_path(path, arguments['--cu-xml'])
    dep_file = get_path(path, arguments['--dep-file'])
    loop_counter_file = get_path(path, arguments['--loop-counter'])
    reduction_file = get_path(path, arguments['--reduction'])
    file_mapping = get_path(path, 'FileMapping.txt')

    for file in [cu_xml, dep_file, loop_counter_file, reduction_file]:
        if not os.path.isfile(file):
            print(f"File not found: \"{file}\"")
            sys.exit()

    cu_dict, dependencies, loop_data, reduction_vars = parse_inputs(open(cu_xml), open(dep_file),
                                                                    loop_counter_file, reduction_file)

    plugins = [] if arguments['--plugins'] == 'None' else arguments['--plugins'].split(' ')

    # petGraphX = PETGraph(cu_dict, dependencies, loop_data, reduction_vars)
    # petGraphX.interactive_visualize(path)
    petGraphX = PETGraphX(cu_dict, dependencies, loop_data, reduction_vars)
    # petGraphX.show()

    start = time.time()

    plugin_base = PluginBase(package='plugins')

    plugin_source = plugin_base.make_plugin_source(
        searchpath=['./plugins'])

    for plugin_name in plugins:
        p = plugin_source.load_plugin(plugin_name)
        print("executing plugin before: " + plugin_name)
        petGraphX = p.run_before(petGraphX)

    # pattern_detector = PatternDetector(petGraphX)
    pattern_detector = PatternDetectorX(petGraphX)

<<<<<<< HEAD
    res: DetectionResult = pattern_detector.detect_patterns()
=======
    pattern_detector = PatternDetector(graph)
    res: DetectionResult = pattern_detector.detect_patterns(cu_xml, dep_file,
                                                            loop_counter_file,
                                                            reduction_file)
>>>>>>> 07da5a04

    if arguments['--json'] == 'None':
        print(str(res))
    else:
        with open(arguments['--json'], 'w') as f:
            json.dump(res, f, indent=2, cls=PatternInfoSerializer)

    for plugin_name in plugins:
        p = plugin_source.load_plugin(plugin_name)
        print("executing plugin after: " + plugin_name)
        petGraphX = p.run_after(petGraphX)

    end = time.time()

    print("Time taken for pattern detection: {0}".format(end - start))<|MERGE_RESOLUTION|>--- conflicted
+++ resolved
@@ -109,14 +109,7 @@
     # pattern_detector = PatternDetector(petGraphX)
     pattern_detector = PatternDetectorX(petGraphX)
 
-<<<<<<< HEAD
-    res: DetectionResult = pattern_detector.detect_patterns()
-=======
-    pattern_detector = PatternDetector(graph)
-    res: DetectionResult = pattern_detector.detect_patterns(cu_xml, dep_file,
-                                                            loop_counter_file,
-                                                            reduction_file)
->>>>>>> 07da5a04
+    res: DetectionResult = pattern_detector.detect_patterns(cu_dict, dependencies, loop_data, reduction_vars)
 
     if arguments['--json'] == 'None':
         print(str(res))
