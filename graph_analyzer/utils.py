--- conflicted
+++ resolved
@@ -418,13 +418,8 @@
     :param node: loop node
     :return: true if variable is argument
     """
-<<<<<<< HEAD
-    if var is None:
-        print("Empty var found. Skipping.")
-=======
     # None may occur because __get_variables doesn't check for actual elements
     if var is None:
->>>>>>> 0af5d128
         return False
     if '.' not in var:
         return False
