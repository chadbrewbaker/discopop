--- conflicted
+++ resolved
@@ -455,14 +455,10 @@
     # None may occur because __get_variables doesn't check for actual elements
     if var.name is None:
         return False
-<<<<<<< HEAD
     is_read = is_read_in(var, raw_deps, war_deps, reverse_raw_deps, reverse_war_deps, tree)
-=======
-    is_read = is_read_in(pet, var, raw_deps, war_deps, reverse_raw_deps, reverse_war_deps, tree)
     if var.name is None:
         print("Empty var.name found. Skipping.")
         return False
->>>>>>> 07da5a04
     for dep in raw_deps:
         if var.name in dep[2].var_name and any([n.id == dep[1] for n in tree]):
             result = True
@@ -670,16 +666,10 @@
     depend_in_out: List[Variable] = []
     reduction: List[str] = []
 
-<<<<<<< HEAD
     left_sub_tree = pet.get_left_right_subtree(task, False)
+    right_sub_tree = pet.get_left_right_subtree(task, True)
     subtree = pet.subtree_of_type(task, NodeType.CU)
     t_loop = pet.subtree_of_type(task, NodeType.LOOP)
-=======
-    left_sub_tree = __get_left_right_subtree(pet, task, False)
-    right_sub_tree = __get_left_right_subtree(pet, task, True)
-    subtree = get_subtree_of_type(pet, task, "cu")
-    t_loop = get_subtree_of_type(pet, task, "loop")
->>>>>>> 07da5a04
 
     vars: Set[Variable] = set()
     if task.type == NodeType.FUNC:
